--- conflicted
+++ resolved
@@ -9,17 +9,9 @@
 
 func resourceArtifactoryRemoteNpmRepository() *schema.Resource {
 
-<<<<<<< HEAD
 	const packageType = "npm"
 
 	npmRemoteSchema := mergeSchema(getBaseRemoteRepoSchema(packageType), map[string]*schema.Schema{
-		"list_remote_folder_items": {
-			Type:     schema.TypeBool,
-			Optional: true,
-		},
-=======
-	npmRemoteSchema := mergeSchema(baseRemoteSchema, map[string]*schema.Schema{
->>>>>>> 3ce83518
 		"mismatching_mime_types_override_list": {
 			Type:             schema.TypeString,
 			Optional:         true,
@@ -38,12 +30,7 @@
 	var unpack = func(s *schema.ResourceData) (interface{}, string, error) {
 		d := &ResourceData{s}
 		repo := NpmRemoteRepository{
-<<<<<<< HEAD
 			RemoteRepositoryBaseParams:      unpackBaseRemoteRepo(s, packageType),
-			ListRemoteFolderItems:           d.getBool("list_remote_folder_items", false),
-=======
-			RemoteRepositoryBaseParams:      unpackBaseRemoteRepo(s, "npm"),
->>>>>>> 3ce83518
 			MismatchingMimeTypeOverrideList: d.getString("mismatching_mime_types_override_list", false),
 		}
 		return repo, repo.Id(), nil
