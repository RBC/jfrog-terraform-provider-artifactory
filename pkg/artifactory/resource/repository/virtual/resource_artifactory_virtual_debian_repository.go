--- conflicted
+++ resolved
@@ -42,13 +42,8 @@
 			Optional:         true,
 			Default:          "amd64,i386",
 			ValidateDiagFunc: validation.ToDiagFunc(validation.All(validation.StringIsNotEmpty, validation.StringMatch(regexp.MustCompile(`.+(?:,.+)*`), "must be comma separated string"))),
-<<<<<<< HEAD
 			StateFunc:        util.FormatCommaSeparatedString,
-			Description:      `(Optional) Specifying  architectures will speed up Artifactory's initial metadata indexing process. The default architecture values are amd64 and i386.`,
-=======
-			StateFunc:        utils.FormatCommaSeparatedString,
 			Description:      `Specifying  architectures will speed up Artifactory's initial metadata indexing process. The default architecture values are amd64 and i386.`,
->>>>>>> 46b15744
 		},
 	}, repository.RepoLayoutRefSchema("virtual", packageType))
 
