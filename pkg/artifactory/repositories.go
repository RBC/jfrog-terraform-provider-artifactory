--- conflicted
+++ resolved
@@ -671,28 +671,19 @@
 				},
 			},
 		},
-<<<<<<< HEAD
 		"propagate_query_params": {
 			Type:        schema.TypeBool,
 			Optional:    true,
 			Default:     false,
-			Description: "When set, if query params are included in the request to Artifactory, they will be passed on to the remote repository."},
-	}
-=======
-	},
-	"propagate_query_params": {
-		Type:        schema.TypeBool,
-		Optional:    true,
-		Default:     false,
-		Description: "When set, if query params are included in the request to Artifactory, they will be passed on to the remote repository.",
-	},
-	"list_remote_folder_items": {
-		Type:        schema.TypeBool,
-		Optional:    true,
-		Default:     false,
-		Description: `(Optional) Lists the items of remote folders in simple and list browsing. The remote content is cached according to the value of the 'Retrieval Cache Period'. Default value is 'false'.`,
-	},
->>>>>>> 3ce83518
+			Description: "When set, if query params are included in the request to Artifactory, they will be passed on to the remote repository."
+		},
+		"list_remote_folder_items": {
+			Type:        schema.TypeBool,
+			Optional:    true,
+			Default:     false,
+			Description: `(Optional) Lists the items of remote folders in simple and list browsing. The remote content is cached according to the value of the 'Retrieval Cache Period'. Default value is 'false'.`,
+		},
+	}
 }
 
 func getBaseVirtualRepoSchema(packageType string) map[string]*schema.Schema {
