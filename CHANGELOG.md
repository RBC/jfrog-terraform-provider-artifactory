--- conflicted
+++ resolved
@@ -1,8 +1,4 @@
-<<<<<<< HEAD
 ## 11.8.0 (August 29, 2024)
-=======
-## 11.8.0 (August 27, 2024). Tested on Artifactory 7.90.8 with Terraform 1.9.5 and OpenTofu 1.8.1
->>>>>>> 4f020153
 
 IMPROVEMENTS:
 
