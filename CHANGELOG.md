<<<<<<< HEAD
## 3.0.3 (Mar 30, 2022)

BUG FIXES:

* resource/artifactory_local_docker_v1_repository: Fix `max_unique_tags` with value 0 being ignored. [GH-376]
=======
## 3.1.0 (Mar 29, 2022)

FEATURES:

* **New Resources:** Added following local repository resources in new implementation. [GH-378]
  * "artifactory_local_cargo_repository"
  * "artifactory_local_conda_repository"
>>>>>>> 58bafee9

## 3.0.2 (Mar 29, 2022)

IMPROVEMENTS:

* Update module path to `/v3` in `go.mod` and `main.go` [GH-374]

## 3.0.1 (Mar 28, 2022)

BUG FIXES:

* Fix retrieval_cache_period_seconds to be set to 0 for artifactory_remote_*_repository resources. [GH-373]

## 3.0.0 (Mar 28, 2022)

BREAKING CHANGES:

* Resources `artifactory_xray_policy` and `artifactory_xray_watch` have been removed [GH-315]

## 2.25.0 (Mar 21, 2022)

FEATURES:

* **New Resources:** Added following virtual repository resources in new implementation. [GH-365]
  * "artifactory_virtual_alpine_repository"
  * "artifactory_virtual_bower_repository"
  * "artifactory_virtual_chef_repository"
  * "artifactory_virtual_conda_repository"
  * "artifactory_virtual_composer_repository"
  * "artifactory_virtual_cran_repository"
  * "artifactory_virtual_debian_repository"
  * "artifactory_virtual_docker_repository"
  * "artifactory_virtual_gems_repository"
  * "artifactory_virtual_gitlfs_repository"
  * "artifactory_virtual_gradle_repository"
  * "artifactory_virtual_ivy_repository"
  * "artifactory_virtual_npm_repository"
  * "artifactory_virtual_nuget_repository"
  * "artifactory_virtual_p2_repository"
  * "artifactory_virtual_puppet_repository"
  * "artifactory_virtual_pypi_repository"
  * "artifactory_virtual_sbt_repository"

## 2.24.0 (Mar 18, 2022)

FEATURES:

* **New Resources:** Added following remote repository resources in new implementation. [GH-364]
  * "artifactory_remote_alpine_repository"
  * "artifactory_remote_bower_repository"
  * "artifactory_remote_chef_repository"
  * "artifactory_remote_cocoapods_repository"
  * "artifactory_remote_conda_repository"
  * "artifactory_remote_conan_repository"
  * "artifactory_remote_composer_repository"
  * "artifactory_remote_cran_repository"
  * "artifactory_remote_debian_repository"
  * "artifactory_remote_gems_repository"
  * "artifactory_remote_go_repository"
  * "artifactory_remote_generic_repository"
  * "artifactory_remote_gitlfs_repository"
  * "artifactory_remote_opkg_repository"
  * "artifactory_remote_p2_repository"
  * "artifactory_remote_puppet_repository"
  * "artifactory_remote_rpm_repository"
  * "artifactory_remote_nuget_repository"

## 2.23.2 (Mar 17, 2022)

IMPROVEMENTS:

* Datasource `datasource_artifactory_file`, added a parameter `path_is_aliased`,
  assumes that the path supplied is an alias for the most recent version of the artifact and doesn't try to resolve it to a specific, timestamped, artifact

## 2.23.1 (Mar 15, 2022)

IMPROVEMENTS:

* resource/artifactory_remote_docker_repository: Setting default value '**' for external_dependencies_patterns field. [GH-363]
* resource/artifactory_remote_helm_repository: Setting default value '**' for external_dependencies_patterns field. [GH-363]

## 2.23.0 (Mar 11, 2022)

FEATURES:

* **New Resources:** Added following local and remote repository resources in new implementation. [GH-360]
  * "artifactory_local_sbt_repository"
  * "artifactory_local_ivy_repository"
  * "artifactory_remote_sbt_repository"
  * "artifactory_remote_ivy_repository"

## 2.22.3 (Mar 10, 2022)

BUG FIXES:

* Conditional file download depending on `force_overwrite` value of data source `artifactory_file`. [GH-352]

## 2.22.2 (Mar 10, 2022)

BUG FIXES:

* resource/artifactory_ldap_setting: Made user_dn_pattern attribute optional. [GH-356]

## 2.22.1 (Mar 8, 2022)

IMPROVEMENTS:

* Make repository layout to correct default value as per package type, provided the `repo_layout_ref` attribute is not supplied explicitly in the resource. [GH-335]

## 2.22.0 (Mar 8, 2022)

FEATURES:

* resource/artifactory_push_replication: Add support for specifying proxy. [GH-337]
* resource/artifactory_replication_config: Add support for specifying proxy. [GH-337]
* resource/artifactory_single_replication: Add support for specifying proxy. [GH-337]

## 2.21.0 (Mar 3, 2022)

FEATURES:

* **New Resources:** Added following remote repository resources. [GH-343]
  * "artifactory_remote_maven_repository"
  * "artifactory_remote_gradle_repository"

## 2.20.4 (Feb 28, 2022)

IMPROVEMENTS:

* resource/artifactory_remote_docker_repository: Added list_remote_folder_items attribute to resource_artifactory_remote_docker_repository. [GH-338]
* resource/artifactory_remote_cargo_repository: Added list_remote_folder_items attribute to resource_artifactory_remote_cargo_repository. [GH-338]
* resource/artifactory_remote_helm_repository: Added list_remote_folder_items attribute to resource_artifactory_remote_helm_repository. [GH-338]
* resource/artifactory_remote_pypi_repository: Added list_remote_folder_items attribute to resource_artifactory_remote_pypi_repository. [GH-338]

## 2.20.3 (Feb 25, 2022)

IMPROVEMENTS:

* Add previously missing repository resource attributes to documentation [GH-332]

## 2.20.2 (Feb 25, 2022)

IMPROVEMENTS:

* resource/artifactory_backup: Added support for system backup configuration. [GH-331]

## 2.20.1 (Feb 24, 2022)

IMPROVEMENTS:

* Make `xray_index` attribute for local/remote/federated repository resources settable by users [GH-330]
* Add documentation for `xray_index`  [GH-330]

## 2.20.0 (Feb 20, 2022)

FEATURES:

* resource/artifactory_virtual_helm_repository: New resource for Helm repository type with namespaces support [GH-322]

## 2.19.1 (Feb 16, 2022)

IMPROVEMENTS:

* Add a test and update the sample TF for `artifactory_remote_pypi_repository` [GH-321]

## 2.19.0 (Feb 16, 2022)

IMPROVEMENTS:

* Add `project_key` and `project_environments` to local, remote, virtual, and federated repository resources to support Artifactory Projects [GH-320]

## 2.18.1 (Feb 14, 2022)

BUG FIXES:

* resource/artifactory_keypair: Fix key pair not being stored in Terraform state correctly. [GH-317]

## 2.18.0 (Feb 14, 2022)

FEATURES:

* **New Resources:** Webhook resources [GH-313]
  * `artifactory_artifact_webhook`
  * `artifactory_artifact_property_webhook`
  * `artifactory_docker_webhook`
  * `artifactory_build_webhook`
  * `artifactory_release_bundle_webhook`
  * `artifactory_distribution_webhook`
  * `artifactory_artifactory_release_bundle_webhook`

## 2.17.0 (Feb 12, 2022)

IMPROVEMENTS:

* resource/resource_artifactory_remote_pypi_repository: Added support for pypi remote repository with fix for priority_resolution attribute. [GH-316]

## 2.16.2 (Feb 10, 2022)

BUG FIXES:

* resource/artifactory_single_replication_config: Fix for error when repository got externally removed, but replication resource configured. [GH-312]

## 2.16.1 (Feb 7, 2022)

BUG FIXES:

* resource/artifactory_remote_repository: Fix failing test for `proxy` attribute [GH-311]

## 2.16.0 (Feb 4, 2022)

IMPROVEMENTS:

* resource/artifactory_group: Added support for manager roles in artifactory_group resource [GH-308]

## 2.15.2 (Feb 4, 2022)

BUG FIXES:

* resource/artifactory_remote_repository: Fix unable to reset `proxy` attribute [GH-307]

## 2.15.1 (Feb 4, 2022)

BUG FIXES:

* resource/artifactory_xray_watch: Fix incorrect usage of variable reference with Resty `.SetBody()` in `create` and `update` funcs [GH-306]

## 2.15.0 (Feb 3, 2022)

FEATURES:

* **New Resource:** `artifactory_virtual_rpm_repository` with support for `primary_keypair_ref` and `secondary_keypair_ref` and [GH-303]

## 2.14.0 (Feb 3, 2022)

FEATURES:

* Added following smart remote repo attributes for npm, cargo, docker and helm remote repository resources [GH-305].
  * "statistics_enabled"
  * "properties_enabled"
  * "source_origin_absence_detection"

## 2.13.1 (Feb 2, 2022)

IMPROVEMENTS:

* Add missing documentations for Federated repo resources [GH-304]
* Add additional repo types for Federated repo resources [GH-304]

## 2.13.0 (Feb 1, 2022)

FEATURES:

* **New Resources:** `artifactory_federated_x_repository` where `x` is one of the following [GH-296]:
  * "bower"
  * "chef"
  * "cocoapods"
  * "composer"
  * "conan"
  * "cran"
  * "gems"
  * "generic"
  * "gitlfs"
  * "go"
  * "helm"
  * "ivy"
  * "npm"
  * "opkg"
  * "puppet"
  * "pypi"
  * "sbt"
  * "vagrant"<|MERGE_RESOLUTION|>--- conflicted
+++ resolved
@@ -1,10 +1,9 @@
-<<<<<<< HEAD
-## 3.0.3 (Mar 30, 2022)
+## 3.1.1 (Mar 30, 2022)
 
 BUG FIXES:
 
 * resource/artifactory_local_docker_v1_repository: Fix `max_unique_tags` with value 0 being ignored. [GH-376]
-=======
+
 ## 3.1.0 (Mar 29, 2022)
 
 FEATURES:
@@ -12,7 +11,6 @@
 * **New Resources:** Added following local repository resources in new implementation. [GH-378]
   * "artifactory_local_cargo_repository"
   * "artifactory_local_conda_repository"
->>>>>>> 58bafee9
 
 ## 3.0.2 (Mar 29, 2022)
 
