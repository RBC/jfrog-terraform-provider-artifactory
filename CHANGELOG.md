<<<<<<< HEAD
## 6.2.0 (Apr 14, 2022)

FEATURES:

* Added new `artifactory_unmanaged_user` resource which is an alias of existing `artifactory_user`.
* Added new `artifactory_managed_user` resource with `password` attribute being required and no automatic password generation.
* Added new `artifactory_anonymous_user` resource which allows importing of Artifactory 'anonymous' user into Terraform state.

[GH-396]
=======
## 6.1.3 (Apr 12, 2022)

BUG FIXES:

* resource/artifactory_user: Fix to persist changes to groups [GH-406]
>>>>>>> 01107f06

## 6.1.2 (Apr 11, 2022)

IMPROVEMENTS:

* Documentation changes for `artifactory_keypair` resource [GH-402]

## 6.1.1 (Apr 11, 2022)

BUG FIXES:

* resource/artifactory_push_replication: unable to update resource after creation [GH-400]

## 6.1.0 (Apr 11, 2022)

IMPROVEMENTS:

* Added gpg keypair attributes for `artifactory_local_rpm_repository` resource [GH-397]

## 6.0.1 (Apr 7, 2022)

IMPROVEMENTS:

* Added VCS remote repository resource - `artifactory_remote_vcs_repository` [GH-394]

## 6.0.0 (Apr 6, 2022)

BREAKING CHANGES:

* `artifactory_local_repository`, `artifactory_remote_repository` and `artifactory_virtual_repository` were removed from the provider. Please use resources with package-specific names, like `artifactory_local_cargo_repository` [GH-380]

## 5.0.0 (Apr 6, 2022)

BREAKING CHANGE:

* resource/artifactory_user: Attribute `password` is optional again. If it is omitted in the HCL, a random password is generated automatically for Artifactory user. This password is not stored in the Terraform state file and thus will not trigger a state drift. [GH-390]

## 4.0.2 (Apr 6, 2022)

BUG FIXES:

* Fix typos in `artifactory_federated_*_repository` resources documentation. [GH-391]

## 4.0.1 (Apr 4, 2022)

BUG FIXES:

* Fix remote repos' `password` attribute always being updated after initial `terraform apply` [GH-385]

## 4.0.0 (Mar 31, 2022)

BREAKING CHANGE:

* Basic authentication with username and password is removed from the provider. [GH-344]

## 3.1.4 (Mar 31, 2022)

BUG FIXES:

* Fix blank password getting sent to Artifactory when updating other attributes of `artifactory_user` resource. [GH-383]

## 3.1.3 (Mar 31, 2022)

IMPROVEMENTS:

* Documentation improved for `artifactory_general_security` resource. [GH-367]

## 3.1.2 (Mar 31, 2022)

BUG FIXES:

* Fix proxy getting unset after modifying existing artifactory_remote_*_repository resources. [GH-381]

## 3.1.1 (Mar 30, 2022)

BUG FIXES:

* resource/artifactory_local_docker_v2_repository: Fix `max_unique_tags` with value 0 being ignored. [GH-376]

## 3.1.0 (Mar 29, 2022)

FEATURES:

* **New Resources:** Added following local repository resources in new implementation. [GH-378]
  * "artifactory_local_cargo_repository"
  * "artifactory_local_conda_repository"

## 3.0.2 (Mar 29, 2022)

IMPROVEMENTS:

* Update module path to `/v3` in `go.mod` and `main.go` [GH-374]

## 3.0.1 (Mar 28, 2022)

BUG FIXES:

* Fix retrieval_cache_period_seconds to be set to 0 for artifactory_remote_*_repository resources. [GH-373]

## 3.0.0 (Mar 28, 2022)

BREAKING CHANGES:

* Resources `artifactory_xray_policy` and `artifactory_xray_watch` have been removed [GH-315]

## 2.25.0 (Mar 21, 2022)

FEATURES:

* **New Resources:** Added following virtual repository resources in new implementation. [GH-365]
  * "artifactory_virtual_alpine_repository"
  * "artifactory_virtual_bower_repository"
  * "artifactory_virtual_chef_repository"
  * "artifactory_virtual_conda_repository"
  * "artifactory_virtual_composer_repository"
  * "artifactory_virtual_cran_repository"
  * "artifactory_virtual_debian_repository"
  * "artifactory_virtual_docker_repository"
  * "artifactory_virtual_gems_repository"
  * "artifactory_virtual_gitlfs_repository"
  * "artifactory_virtual_gradle_repository"
  * "artifactory_virtual_ivy_repository"
  * "artifactory_virtual_npm_repository"
  * "artifactory_virtual_nuget_repository"
  * "artifactory_virtual_p2_repository"
  * "artifactory_virtual_puppet_repository"
  * "artifactory_virtual_pypi_repository"
  * "artifactory_virtual_sbt_repository"

## 2.24.0 (Mar 18, 2022)

FEATURES:

* **New Resources:** Added following remote repository resources in new implementation. [GH-364]
  * "artifactory_remote_alpine_repository"
  * "artifactory_remote_bower_repository"
  * "artifactory_remote_chef_repository"
  * "artifactory_remote_cocoapods_repository"
  * "artifactory_remote_conda_repository"
  * "artifactory_remote_conan_repository"
  * "artifactory_remote_composer_repository"
  * "artifactory_remote_cran_repository"
  * "artifactory_remote_debian_repository"
  * "artifactory_remote_gems_repository"
  * "artifactory_remote_go_repository"
  * "artifactory_remote_generic_repository"
  * "artifactory_remote_gitlfs_repository"
  * "artifactory_remote_opkg_repository"
  * "artifactory_remote_p2_repository"
  * "artifactory_remote_puppet_repository"
  * "artifactory_remote_rpm_repository"
  * "artifactory_remote_nuget_repository"

## 2.23.2 (Mar 17, 2022)

IMPROVEMENTS:

* Datasource `datasource_artifactory_file`, added a parameter `path_is_aliased`,
  assumes that the path supplied is an alias for the most recent version of the artifact and doesn't try to resolve it to a specific, timestamped, artifact

## 2.23.1 (Mar 15, 2022)

IMPROVEMENTS:

* resource/artifactory_remote_docker_repository: Setting default value '**' for external_dependencies_patterns field. [GH-363]
* resource/artifactory_remote_helm_repository: Setting default value '**' for external_dependencies_patterns field. [GH-363]

## 2.23.0 (Mar 11, 2022)

FEATURES:

* **New Resources:** Added following local and remote repository resources in new implementation. [GH-360]
  * "artifactory_local_sbt_repository"
  * "artifactory_local_ivy_repository"
  * "artifactory_remote_sbt_repository"
  * "artifactory_remote_ivy_repository"

## 2.22.3 (Mar 10, 2022)

BUG FIXES:

* Conditional file download depending on `force_overwrite` value of data source `artifactory_file`. [GH-352]

## 2.22.2 (Mar 10, 2022)

BUG FIXES:

* resource/artifactory_ldap_setting: Made user_dn_pattern attribute optional. [GH-356]

## 2.22.1 (Mar 8, 2022)

IMPROVEMENTS:

* Make repository layout to correct default value as per package type, provided the `repo_layout_ref` attribute is not supplied explicitly in the resource. [GH-335]

## 2.22.0 (Mar 8, 2022)

FEATURES:

* resource/artifactory_push_replication: Add support for specifying proxy. [GH-337]
* resource/artifactory_replication_config: Add support for specifying proxy. [GH-337]
* resource/artifactory_single_replication: Add support for specifying proxy. [GH-337]

## 2.21.0 (Mar 3, 2022)

FEATURES:

* **New Resources:** Added following remote repository resources. [GH-343]
  * "artifactory_remote_maven_repository"
  * "artifactory_remote_gradle_repository"

## 2.20.4 (Feb 28, 2022)

IMPROVEMENTS:

* resource/artifactory_remote_docker_repository: Added list_remote_folder_items attribute to resource_artifactory_remote_docker_repository. [GH-338]
* resource/artifactory_remote_cargo_repository: Added list_remote_folder_items attribute to resource_artifactory_remote_cargo_repository. [GH-338]
* resource/artifactory_remote_helm_repository: Added list_remote_folder_items attribute to resource_artifactory_remote_helm_repository. [GH-338]
* resource/artifactory_remote_pypi_repository: Added list_remote_folder_items attribute to resource_artifactory_remote_pypi_repository. [GH-338]

## 2.20.3 (Feb 25, 2022)

IMPROVEMENTS:

* Add previously missing repository resource attributes to documentation [GH-332]

## 2.20.2 (Feb 25, 2022)

IMPROVEMENTS:

* resource/artifactory_backup: Added support for system backup configuration. [GH-331]

## 2.20.1 (Feb 24, 2022)

IMPROVEMENTS:

* Make `xray_index` attribute for local/remote/federated repository resources settable by users [GH-330]
* Add documentation for `xray_index`  [GH-330]

## 2.20.0 (Feb 20, 2022)

FEATURES:

* resource/artifactory_virtual_helm_repository: New resource for Helm repository type with namespaces support [GH-322]

## 2.19.1 (Feb 16, 2022)

IMPROVEMENTS:

* Add a test and update the sample TF for `artifactory_remote_pypi_repository` [GH-321]

## 2.19.0 (Feb 16, 2022)

IMPROVEMENTS:

* Add `project_key` and `project_environments` to local, remote, virtual, and federated repository resources to support Artifactory Projects [GH-320]

## 2.18.1 (Feb 14, 2022)

BUG FIXES:

* resource/artifactory_keypair: Fix key pair not being stored in Terraform state correctly. [GH-317]

## 2.18.0 (Feb 14, 2022)

FEATURES:

* **New Resources:** Webhook resources [GH-313]
  * `artifactory_artifact_webhook`
  * `artifactory_artifact_property_webhook`
  * `artifactory_docker_webhook`
  * `artifactory_build_webhook`
  * `artifactory_release_bundle_webhook`
  * `artifactory_distribution_webhook`
  * `artifactory_artifactory_release_bundle_webhook`

## 2.17.0 (Feb 12, 2022)

IMPROVEMENTS:

* resource/resource_artifactory_remote_pypi_repository: Added support for pypi remote repository with fix for priority_resolution attribute. [GH-316]

## 2.16.2 (Feb 10, 2022)

BUG FIXES:

* resource/artifactory_single_replication_config: Fix for error when repository got externally removed, but replication resource configured. [GH-312]

## 2.16.1 (Feb 7, 2022)

BUG FIXES:

* resource/artifactory_remote_repository: Fix failing test for `proxy` attribute [GH-311]

## 2.16.0 (Feb 4, 2022)

IMPROVEMENTS:

* resource/artifactory_group: Added support for manager roles in artifactory_group resource [GH-308]

## 2.15.2 (Feb 4, 2022)

BUG FIXES:

* resource/artifactory_remote_repository: Fix unable to reset `proxy` attribute [GH-307]

## 2.15.1 (Feb 4, 2022)

BUG FIXES:

* resource/artifactory_xray_watch: Fix incorrect usage of variable reference with Resty `.SetBody()` in `create` and `update` funcs [GH-306]

## 2.15.0 (Feb 3, 2022)

FEATURES:

* **New Resource:** `artifactory_virtual_rpm_repository` with support for `primary_keypair_ref` and `secondary_keypair_ref` and [GH-303]

## 2.14.0 (Feb 3, 2022)

FEATURES:

* Added following smart remote repo attributes for npm, cargo, docker and helm remote repository resources [GH-305].
  * "statistics_enabled"
  * "properties_enabled"
  * "source_origin_absence_detection"

## 2.13.1 (Feb 2, 2022)

IMPROVEMENTS:

* Add missing documentations for Federated repo resources [GH-304]
* Add additional repo types for Federated repo resources [GH-304]

## 2.13.0 (Feb 1, 2022)

FEATURES:

* **New Resources:** `artifactory_federated_x_repository` where `x` is one of the following [GH-296]:
  * "bower"
  * "chef"
  * "cocoapods"
  * "composer"
  * "conan"
  * "cran"
  * "gems"
  * "generic"
  * "gitlfs"
  * "go"
  * "helm"
  * "ivy"
  * "npm"
  * "opkg"
  * "puppet"
  * "pypi"
  * "sbt"
  * "vagrant"<|MERGE_RESOLUTION|>--- conflicted
+++ resolved
@@ -1,4 +1,3 @@
-<<<<<<< HEAD
 ## 6.2.0 (Apr 14, 2022)
 
 FEATURES:
@@ -8,13 +7,12 @@
 * Added new `artifactory_anonymous_user` resource which allows importing of Artifactory 'anonymous' user into Terraform state.
 
 [GH-396]
-=======
+
 ## 6.1.3 (Apr 12, 2022)
 
 BUG FIXES:
 
 * resource/artifactory_user: Fix to persist changes to groups [GH-406]
->>>>>>> 01107f06
 
 ## 6.1.2 (Apr 11, 2022)
 
