--- conflicted
+++ resolved
@@ -1,17 +1,13 @@
-<<<<<<< HEAD
-## 12.9.8 (July 30, 2025). 
-
+### 12.10.1 (Aug 11, 2025). Tested on Artifactory 7.117.10 with Terraform 1.12.2 and OpenTofu 1.10.4
+
+BUG FIXES:
+
+* resource/artifactory_\*\_custom_webhook: Fix secret name validation to validate keys instead of values in the secrets map. The validation now correctly checks that secret names follow the pattern `^[a-zA-Z_][a-zA-Z0-9_]*$` instead of validating the secret values. Issue: [#1297](https://github.com/jfrog/terraform-provider-artifactory/issues/1297). PR: [#1298](https://github.com/jfrog/terraform-provider-artifactory/pull/1298)
 
 IMPROVEMENTS:
 
 * resource/webhook/resource_artifactory_webhook_release_bundle: Improvements to make the Provider behave more like UI and API. PR: [#1213](https://github.com/jfrog/terraform-provider-artifactory/pull/1213)
-=======
-### 12.10.1 (Aug 4, 2025). Tested on Artifactory 7.117.10 with Terraform 1.12.2 and OpenTofu 1.10.4
-
-BUG FIXES:
-
-* resource/artifactory_\*\_custom_webhook: Fix secret name validation to validate keys instead of values in the secrets map. The validation now correctly checks that secret names follow the pattern `^[a-zA-Z_][a-zA-Z0-9_]*$` instead of validating the secret values. Issue: [#1297](https://github.com/jfrog/terraform-provider-artifactory/issues/1297). PR: [#1298](https://github.com/jfrog/terraform-provider-artifactory/pull/1298)
->>>>>>> 2407e59a
+
 
 ### 12.9.7 (July 17, 2025). Tested on Artifactory 7.111.12 with Terraform 1.12.2 and OpenTofu 1.10.3
 
