<<<<<<< HEAD
## 7.2.2 (March 17, 2023)

BUG FIXES:

* provider: Fix panic if attribute list contain empty string (`""`) value.
PR:    [#698](https://github.com/jfrog/terraform-provider-artifactory/pull/698)
Issue: [#679](https://github.com/jfrog/terraform-provider-artifactory/issues/679)
=======
## 7.3.0 (March 16, 2023). Tested on Artifactory 7.55.8

IMPROVEMENTS:

* resource/artifactory_push_replication and artifactory_push_replication are deprecated in favor of several new resources, listed below. Most of the attributes are not `Computed` anymore, so users can set and modify them.
* resource/artifactory_local_repository_multi_replication, artifactory_local_repository_single_replication and artifactory_remote_repository_replication were added instead of deprecated resources, listed above. Resource names reflect resource logic more clear, new attributes added. 
 PR: [#694](https://github.com/jfrog/terraform-provider-artifactory/pull/694)
 Issue: [#547](https://github.com/jfrog/terraform-provider-artifactory/issues/547)
>>>>>>> 76d0ffd4

## 7.2.1 (March 13, 2023). Tested on Artifactory 7.55.6

IMPROVEMENTS:

* resource/artifactory_scoped_token: When `expires_in` attribute is set to value that is less than Artifactory's persistency threshold then the token is created but never saved to the database. Add a warning message so users can potentially figure out why the Terraform state is invalid.
  PR:    [#691](https://github.com/jfrog/terraform-provider-artifactory/pull/691) 
  Issue: [#684](https://github.com/jfrog/terraform-provider-artifactory/issues/684)

## 7.2.0 (March 6, 2023). Tested on Artifactory 7.55.6

FEATURES:

* datasource/artifactory_remote_*_repository: Adds new data sources for all remote repository package types.
  PR:    [#682](https://github.com/jfrog/terraform-provider-artifactory/pull/682) 
  Issue: [#548](https://github.com/jfrog/terraform-provider-artifactory/issues/548)

## 7.1.3 (March 6, 2023). Tested on Artifactory 7.55.4

BUG FIXES:
* resource/artifactory_virtual_npm_repository: fixed import issue for `retrieval_cache_period_seconds` attribute.
 PR [#685](https://github.com/jfrog/terraform-provider-artifactory/pull/685)

## 7.1.2 (March 6, 2023). Tested on Artifactory 7.55.4

BUG FIXES:
* Changed location of data sources docs so that they render properly in the terraform registry.
  PR: [#683](https://github.com/jfrog/terraform-provider-artifactory/pull/683)
## 7.1.1 (March 2, 2023). Tested on Artifactory 7.55.2

BUG FIXES:
* resource/artifactory_remote_docker_repository, resource/artifactory_remote_helm_repository: fixed the issue when `external_dependencies_enabled` was impossible to update.
Removed constraints from `external_dependencies_patterns` attribute, now it can be set when `external_dependencies_enabled` is set to false. This is a workaround for the Artifactory API behavior, when the default value [**] is assigned instead of an empty list on the update repository call.
 PR: [#678](https://github.com/jfrog/terraform-provider-artifactory/pull/678)
 Issue: [#673](https://github.com/jfrog/terraform-provider-artifactory/issues/673)

## 7.1.0 (March 1, 2023). Tested on Artifactory 7.55.2

FEATURES:
* datasource/artifactory_local_*_repository: Adds new data sources for all local repository types.
  PR:    [#664](https://github.com/jfrog/terraform-provider-artifactory/pull/664)
  Issue: [#548](https://github.com/jfrog/terraform-provider-artifactory/issues/548)

## 7.0.2. (March 1, 2023).

BUG FIXES:
* resource/artifactory_*_repository: Fixed an issue where the new project_key default value "default" caused our provider to fail to assign and unassign repository to project.
  PR: [#674](https://github.com/jfrog/terraform-provider-artifactory/pull/674)

## 7.0.1. (February 28, 2023)

BUG FIXES:
* resource/artifactory_file: Fix `/` in artifact path being escaped. Issue: [#666](https://github.com/jfrog/terraform-provider-artifactory/issues/666) PR: [#669](https://github.com/jfrog/terraform-provider-artifactory/pull/669)

## 7.0.0. (February 27, 2023) Tested on Artifactory 7.55.0

BACKWARDS INCOMPATIBILITIES:

* resource/artifactory_*_repository: `project_key` attribute is assigned default value `default` to be compatible with Artifactory 7.50.x and above.
  It will create a state drift for Artifactory 7.49.x and below. For this reason, please use Terraform Provider Artifactory version 6.x on Artifactory 7.49.x and below.
  PR: [#668](https://github.com/jfrog/terraform-provider-artifactory/pull/668)
  Issue: [#647](https://github.com/jfrog/terraform-provider-artifactory/issues/647)

## 6.30.2 (February 27, 2023).

BUG FIXES:
* resource/artifactory_backup, resource/artifactory_ldap_group_setting, resource/artifactory_property_set, resource/artifactory_proxy, resource/artifactory_respository_layout: Fix provider erroring out instead of resetting resource ID if resource was deleted outside of Terraform. Issue: [#665](https://github.com/jfrog/terraform-provider-artifactory/issues/665) PR: [#667](https://github.com/jfrog/terraform-provider-artifactory/pull/667)

## 6.30.1 (February 24, 2023).

BUG FIXES:
* resource/artifactory_*_repository: Update `project_key` attribute validation to match Artifactory Project. PR: [#662](https://github.com/jfrog/terraform-provider-artifactory/pull/662)

## 6.30.0 (February 24, 2023).

IMPROVEMENTS:
* resource/artifactory_local_cargo_repository, resource/artifactory_remote_cargo_repository, resource/artifactory_federated_cargo_repository: Add `enable_sparse_index` attribute. PR: [#661](https://github.com/jfrog/terraform-provider-artifactory/pull/661) Issue: [#641](https://github.com/jfrog/terraform-provider-artifactory/issues/641)

## 6.29.1 (February 21, 2023).

IMPROVEMENTS:
* provider: Update `golang.org/x/net` and `golang.org/x/crypto` modules to latest version. PR: [#656](https://github.com/jfrog/terraform-provider-artifactory/pull/656) Dependabot alerts: [3](https://github.com/jfrog/terraform-provider-artifactory/security/dependabot/3), [4](https://github.com/jfrog/terraform-provider-artifactory/security/dependabot/4), [5](https://github.com/jfrog/terraform-provider-artifactory/security/dependabot/5), [6](https://github.com/jfrog/terraform-provider-artifactory/security/dependabot/6)

## 6.29.0 (February 17, 2023).

IMPROVEMENTS:
* resource/artifactory_remote_*_repository and resource/artifactory_local_*_repository: Added new attribute `cdnRedirect` for cloud users.
  PR: [#649](https://github.com/jfrog/terraform-provider-artifactory/pull/649)
  Issue: [#627](https://github.com/jfrog/terraform-provider-artifactory/issues/627)

## 6.28.1 (February 17, 2023). Tested on Artifactory 7.49.8

IMPROVEMENTS:
* data/artifactory_file: removed warning message when skipping downloading of file. Issue: [#630](https://github.com/jfrog/terraform-provider-artifactory/issues/630) PR: [#653](https://github.com/jfrog/terraform-provider-artifactory/pull/653)

## 6.28.0 (February 15, 2023). Tested on Artifactory 7.49.8

BUG FIXES:
* resource/artifactory_remote_maven_repository: renamed the attribute `metadata_retrieval_timeout_seconds` to `metadata_retrieval_timeout_secs`. This attribute can be used with any remote repository type now, not only `maven`, as it was before.
* resource/artifactory_remote_docker_repository and resource/artifactory_remote_helm_repository: fixed bug when `external_dependencies_patterns` attribute was not importable.
 PR: [#652](https://github.com/jfrog/terraform-provider-artifactory/pull/652)

## 6.27.0 (February 15, 2023). Tested on Artifactory 7.49.8

FEATURES:

* datasource/artifactory_local_*_repository: Added new data sources for some basic local repositories. Repositories included are:
  * "bower",
  * "chef",
  * "cocoapods",
  * "composer",
  * "conan",
  * "conda",
  * "cran",
  * "gems",
  * "generic",
  * "gitlfs",
  * "go",
  * "helm",
  * "npm",
  * "opkg",
  * "pub",
  * "puppet",
  * "pypi",
  * "swift",
  * "terraformbackend",
  * "vagrant"

## 6.26.1 (February 8, 2023). Tested on Artifactory 7.49.8

BUG FIXES:
* resource/artifactory_remote_*_repository: fixed bug, where remote repository password could be deleted, if it wasn't managed by the provider and `ignore_changes` was applied to that attribute.
  PR: [#634](https://github.com/jfrog/terraform-provider-artifactory/pull/643)
  Issue: [#642](https://github.com/jfrog/terraform-provider-artifactory/issues/642)

## 6.26.0 (January 31, 2023). Tested on Artifactory 7.49.6

IMPROVEMENTS:

* resource/artifactory_remote_*_repository: `propagate_query_params` attribute is removed from the common remote repository configuration. This attribute only works with Generic repo type. This change is implemented in schema V2 and migrator was added. During the migration from V1 to V2 that attribute will be removed.
  PR: [#638](https://github.com/jfrog/terraform-provider-artifactory/pull/638)
  Issue: [#635](https://github.com/jfrog/terraform-provider-artifactory/issues/635)

## 6.25.1 (January 27, 2023). Tested on Artifactory 7.49.6

BUG FIXES:

* resource/artifactory_oauth_settings: fix an issue with the import, where `oauth_provider` section couldn't be imported.
  PR: [#637](https://github.com/jfrog/terraform-provider-artifactory/pull/637)

## 6.25.0 (January 20, 2023). Tested on Artifactory 7.49.5

IMPROVEMENTS:

* Added new user data source: data.artifactory_permission_target
  Issue: [#548](https://github.com/jfrog/terraform-provider-artifactory/issues/548)
  PR: [#624](https://github.com/jfrog/terraform-provider-artifactory/pull/624/)

## 6.24.3 (January 18, 2023). Tested on Artifactory 7.49.5

IMPROVEMENTS:

* resource/artifactory_*_user: updated documentation.
  Issue: [#619](https://github.com/jfrog/terraform-provider-artifactory/issues/619)
  PR: [#629](https://github.com/jfrog/terraform-provider-artifactory/pull/629)

## 6.24.2 (January 13, 2023). Tested on Artifactory 7.49.5

BUG FIXES:

* resource/artifactory_virtual_*_repository: `omitempty` is removed from `artifactory_requests_can_retrieve_remote_artifacts` attribute, allowing users to update the value with `false` value, if it was set to `true` before.
 PR [#628](https://github.com/jfrog/terraform-provider-artifactory/pull/628)

## 6.24.1 (January 9, 2023). Tested on Artifactory 7.49.3

IMPROVEMENTS:

* resource/artifactory_*_replication: Cron expression validation replaced with verification of groups number (6 to 7). Cron verification will happen on the Artifactory API side to match UI behavior. Added more tests, documentation updated for both resources.
  Issue: [#591](https://github.com/jfrog/terraform-provider-artifactory/issues/591)
  PR: [#618](https://github.com/jfrog/terraform-provider-artifactory/pull/618)

## 6.24.0 (January 5, 2023). Tested on Artifactory 7.49.3

IMPROVEMENTS:

* Added new user data source: data.artifactory_user
  Issue: [#548](https://github.com/jfrog/terraform-provider-artifactory/issues/548)
  PR: [#611](https://github.com/jfrog/terraform-provider-artifactory/issues/611)

## 6.23.0 (January 4, 2023). Tested on Artifactory 7.49.3

IMPROVEMENTS:

* resource/artifactory_remote_*_repository: removed `Computed` from most attributes and added default values, as they appear in the UI.
  The legacy `Computed` attributes created a problem, where user can't update or remove the value of that attribute. Now, to clear the string value, an empty string could be set as an attribute value in HCL. `omitempty` is removed from most string attributes, so the user has full control and visibility of these values.
  Added a new attribute `query_params`.

* resource/artifactory_virtual_*_repository: removed unnecessary HCL tags and `omitempty` from Description, Notes and Patterns fields. Updated descriptions.

BUG FIXES:

* resource/artifactory_remote_*_repository: fixed incorrect `remote_repo_layout` assignment for all repository resources.

  Issue: [#595](https://github.com/jfrog/terraform-provider-artifactory/issues/595)
  PR: [#616](https://github.com/jfrog/terraform-provider-artifactory/pull/616)

## 6.22.3 (January 4, 2023). Tested on Artifactory 7.49.3

BUG FIXES:

* resource/artifactory_backup, resource/artifactory_ldap_group_setting, resource/artifactory_ldap_setting, resource/artifactory_property_set, resource/artifactory_proxy, resource/artifactory_repository_layout: Fix import does not update the state. Issue: [#610](https://github.com/jfrog/terraform-provider-artifactory/issues/610) PR: [#613](https://github.com/jfrog/terraform-provider-artifactory/pull/613)

NOTES:

* resource/artifactory_remote_vcs_repository: In Artifactory version 7.49.3, the attribute `max_unique_snapshots` cannot be set/updated due to an API bug.

## 6.22.2 (December 22, 2022). Tested on Artifactory 7.47.14

BUG FIXES:

* resource/artifactory_*_repository: Update `project_key` attribute validation to match Artifactory Project. PR: [#609](https://github.com/jfrog/terraform-provider-artifactory/pull/609)

## 6.22.1 (December 21, 2022). Tested on Artifactory 7.47.14

IMPROVEMENTS:

* New documentation guide for:
  * Migrating `artifactory_local_repository`, `artifactory_remote_repository`, and `artifactory_virtual_repository` to package specific repository resources.
  * Recommendation on handling user-group relationship

PR: [#608](https://github.com/jfrog/terraform-provider-artifactory/pull/608)

## 6.22.0 (December 19, 2022). Tested on Artifactory 7.47.12

IMPROVEMENTS:

* Added new group data source: data.artifactory_group
  Issue: [#548](https://github.com/jfrog/terraform-provider-artifactory/issues/548)
  PR: [#607](https://github.com/jfrog/terraform-provider-artifactory/pull/607)

## 6.21.8 (December 15, 2022). Tested on Artifactory 7.47.12

IMPROVEMENTS:

* resource/artifactory_access_token: Remove ability to import which was never supported.
* Add documentation guide for migrating access token to scoped token.

Issue: [#573](https://github.com/jfrog/terraform-provider-artifactory/issues/573) PR: [#604](https://github.com/jfrog/terraform-provider-artifactory/pull/604)

## 6.21.7 (December 14, 2022). Tested on Artifactory 7.47.12

BUG FIXES:

* resource/artifactory_remote_docker_repository: Update URL from the documentation and HCL example. PR: [#603](https://github.com/jfrog/terraform-provider-artifactory/pull/603)

## 6.21.6 (December 14, 2022). Tested on Artifactory 7.47.12

BUG FIXES:

* resource/artifactory_federated_docker_repository: Provide backward compatibility and is aliased to `artifactory_federated_docker_v2_repository` resource. Issue: [#593](https://github.com/jfrog/terraform-provider-artifactory/issues/593) PR: [#601](https://github.com/jfrog/terraform-provider-artifactory/pull/601)
* resource/artifactory_federated_docker_v1_repository, artifactory_federated_docker_v2_repository: Add missing documentation. Issue: [#593](https://github.com/jfrog/terraform-provider-artifactory/issues/593) PR: [#601](https://github.com/jfrog/terraform-provider-artifactory/pull/601)

## 6.21.5 (December 12, 2022). Tested on Artifactory 7.47.12

IMPROVEMENTS:

* resource/artifactory_anonymous_user: Update documentation and make resource limitation more prominent. Issue: [#577](https://github.com/jfrog/terraform-provider-artifactory/issues/577) PR: [#599](https://github.com/jfrog/terraform-provider-artifactory/pull/599)
* resource/artifactory_local_*_repository, resource/artifactory_remote_*_repository, resource/artifactory_virtual_*_repository:
  updated documentation for `project_environments` and `project_key` attributes. Added guide for adding repositories to the project.
  PR: [#600](https://github.com/jfrog/terraform-provider-artifactory/pull/600)

## 6.21.4 (December 9, 2022). Tested on Artifactory 7.47.12

BUG FIXES:

* resource/artifactory_federated_alpine_repository, artifactory_federated_cargo_repository, artifactory_federated_debian_repository, artifactory_federated_docker_v1_repository, artifactory_federated_docker_v2_repository, artifactory_federated_maven_repository, artifactory_federated_nuget_repository, artifactory_federated_rpm_repository, artifactory_federated_terraform_module_repository, artifactory_federated_terraform_provider_repository: Fix attributes not being updated from Artifactory during import or refresh, and therefore cause state drift.

Issue: [#593](https://github.com/jfrog/terraform-provider-artifactory/issues/593) PR: [#597](https://github.com/jfrog/terraform-provider-artifactory/pull/597)

## 6.21.3 (December 6, 2022). Tested on Artifactory 7.47.10

BUG FIXES:

* resource/artifactory_keypair:
  * Fix updating 'passphrase' does not delete and recreate key pair.
  * Fix externally deleted key pair does not trigger Terraform to recreate.

Issue: [#594](https://github.com/jfrog/terraform-provider-artifactory/issues/594) PR: [#596](https://github.com/jfrog/terraform-provider-artifactory/pull/596)

## 6.21.2 (November 30, 2022). Tested on Artifactory 7.46.11

BUG FIXES:

* resource/artifactory_scoped_token: fix token that no longer exist doesn't trigger Terraform plan recreation. Issue: [#576](https://github.com/jfrog/terraform-provider-artifactory/issues/576) PR: [#589](https://github.com/jfrog/terraform-provider-artifactory/pull/589)

## 6.21.1 (November 29, 2022). Tested on Artifactory 7.46.11

BUG FIXES:

* resource/artifactory_virtual_*_repository: removed incorrect default value for the attribute `retrieval_cache_period_seconds`, which was set to 7200 for all package types.
  Now the attribute can only be set for the package types, that supports it in the UI: Alpine, Chef, Conan, Conda, Cran, Debian, Helm and Npm.
  PR: [#590](https://github.com/jfrog/terraform-provider-artifactory/pull/590)

## 6.21.0 (November 28, 2022). Tested on Artifactory 7.46.11

IMPROVEMENTS:

* resource/artifactory_remote_conan_repository: add `force_conan_authentication` attribute to support 'force authentication'. Issue: [#578](https://github.com/jfrog/terraform-provider-artifactory/issues/578) PR: [#588](https://github.com/jfrog/terraform-provider-artifactory/pull/588)

## 6.20.2 (November 23, 2022). Tested on Artifactory 7.46.11

BUG FIXES:

* resource/artifactory_remote_vcs_repository: fix incorrect documentation. PR: [#587](https://github.com/jfrog/terraform-provider-artifactory/pull/587)

## 6.20.1 (November 21, 2022). Tested on Artifactory 7.46.11

IMPROVEMENTS:

* resource/artifactory_permission_target: Update documentation for attribute `repositories` to include values for setting any local/remote repository options. Issue: [#583](https://github.com/jfrog/terraform-provider-artifactory/issues/583)
  PR: [#584](https://github.com/jfrog/terraform-provider-artifactory/pull/584)

## 6.20.0 (November 16, 2022). Tested on Artifactory 7.46.11

FEATURES:

* resource/artifactory_proxy: add a new resource. Issue: [#562](https://github.com/jfrog/terraform-provider-artifactory/issues/562)
  PR: [#582](https://github.com/jfrog/terraform-provider-artifactory/pull/582)

## 6.19.2 (November 11, 2022). Tested on Artifactory 7.46.11

BUG FIXES:

* resources/artifactory_keypair: add `passphrase` attribute to the JSON body. No API errors in Artifactory 7.41.13 and up. Issue: [#574](https://github.com/jfrog/terraform-provider-artifactory/issues/574)
  PR: [#581](https://github.com/jfrog/terraform-provider-artifactory/pull/581)

## 6.19.1 (November 11, 2022). Tested on Artifactory 7.46.11

IMPROVEMENTS:

* resources/artifactory_scoped_token: Add `Sensitive: true` to `access_token` and `refresh_token` attributes to ensure the values are handled correctly.

## 6.19.0 (October 25, 2022). Tested on Artifactory 7.46.10

IMPROVEMENTS:

* resource/artifactory_virtual_docker_repository: added new attribute `resolve_docker_tags_by_timestamp`. Issue: [#563](https://github.com/jfrog/terraform-provider-artifactory/issues/563)
  PR: [#PR](https://github.com/jfrog/terraform-provider-artifactory/pull/569)
* resource/artifactory_backup: added a format note to the documentation. Issue: [#564](https://github.com/jfrog/terraform-provider-artifactory/issues/564)

## 6.18.0 (October 21, 2022). Tested on Artifactory 7.46.6

IMPROVEMENTS:

* resource/artifactory_remote_nuget_repository: added new attribute `symbol_server_url`. Issue: [#549](https://github.com/jfrog/terraform-provider-artifactory/issues/549)
  PR: [#567](https://github.com/jfrog/terraform-provider-artifactory/pull/567)

## 6.17.1 (October 21, 2022)

BUG FIXES:

* Update documentation to change incorrect repository type reference 'gem' to correct type 'gems'. Issue: [#541](https://github.com/jfrog/terraform-provider-artifactory/issues/541) PR: [#566](https://github.com/jfrog/terraform-provider-artifactory/pull/566)

## 6.17.0 (October 21, 2022). Tested on Artifactory 7.46.6

IMPROVEMENTS:

* resource/artifactory_federated_swift_repository: added new resource. Issue: [#540](https://github.com/jfrog/terraform-provider-artifactory/issues/540)
  PR: [#565](https://github.com/jfrog/terraform-provider-artifactory/pull/565)

## 6.16.4 (October 17, 2022). Tested on Artifactory 7.46.6

BUG FIXES:

* resource/artifactory_remote_*_repository: removed condition to update certain fields (like `xray_index`) only if they got changed in the HCL,
  which lead to assigning the default values to these fields. Issue: [#557](https://github.com/jfrog/terraform-provider-artifactory/issues/557)
  PR: [#561](https://github.com/jfrog/terraform-provider-artifactory/pull/561)

## 6.16.3 (October 12, 2022). Tested on Artifactory 7.46.3

DEPRECATION:

* resource/artifactory_api_key: added deprecation notice. The API key support will be removed in upcoming versions of Artifactory.

## 6.16.2 (October 11, 2022)

IMPROVEMENTS:

* Update documentation to distinguish resources that are not supported by JFrog SaaS environment. Issue: [#550](https://github.com/jfrog/terraform-provider-artifactory/issues/550) PR: [#551](https://github.com/jfrog/terraform-provider-artifactory/pull/551)
* Remove `make doc` command from make file. Issue: [#552](https://github.com/jfrog/terraform-provider-artifactory/issues/552) PR: [#555](https://github.com/jfrog/terraform-provider-artifactory/pull/555)

## 6.16.1 (October 10, 2022). Tested on Artifactory 7.41.13

IMPROVEMENTS:

* resource/artifactory_remote_*_repository: attribute 'remote_repo_layout_ref' is deprecated. Issue: [#542](https://github.com/jfrog/terraform-provider-artifactory/issues/542)
  PR: [#553](https://github.com/jfrog/terraform-provider-artifactory/pull/553)

NOTE: 'remote_repo_layout_ref' will be removed on the next major release.

## 6.16.0 (September 27, 2022). Tested on Artifactory 7.41.13

FEATURES:

* resource/artifactory_property_set: add a new resource. Issue: [#522](https://github.com/jfrog/terraform-provider-artifactory/issues/522)
  PR: [#546](https://github.com/jfrog/terraform-provider-artifactory/pull/546)

## 6.15.1 (September 14, 2022). Tested on Artifactory 7.41.12

IMPROVEMENTS:

* resource/artifactory_*_repository: Use projects API to assign/unassign to project when project_key is set/unset for existing repo. Issue: [#329](https://github.com/jfrog/terraform-provider-artifactory/issues/329) PR: [#537](https://github.com/jfrog/terraform-provider-artifactory/pull/537)

BUG FIXES:

* resource/artifactory_repository_layout: Add missing documentation. PR: [#538](https://github.com/jfrog/terraform-provider-artifactory/pull/538)

## 6.15.0 (August 31, 2022)

IMPROVEMENTS:

* resource/artifactory_remote_*_repostiory: Add attribute `download_direct`. PR: [#528](https://github.com/jfrog/terraform-provider-artifactory/pull/528)

## 6.14.1 (August 26, 2022). Tested on Artifactory 7.41.7

BUG FIXES:

* resource/artifactory_scoped_token: Add missing `refresh_token` attribute for output. Issue: [#531](https://github.com/jfrog/terraform-provider-artifactory/issues/531) PR: [#533](https://github.com/jfrog/terraform-provider-artifactory/pull/533).

## 6.14.0 (August 26, 2022). Tested on Artifactory 7.41.7

FEATURES:

* **New Resource:** `artifactory_repository_layout` Issue: [#503](https://github.com/jfrog/terraform-provider-artifactory/issues/503) PR: [#532](https://github.com/jfrog/terraform-provider-artifactory/pull/532).

## 6.13.0 (August 24, 2022). Tested on Artifactory 7.41.7

IMPROVEMENTS:

* resource/artifactory_backup: Add attributes `verify_disk_space` and `export_mission_control`. Issue: [#516](https://github.com/jfrog/terraform-provider-artifactory/issues/516) PR: [#530](https://github.com/jfrog/terraform-provider-artifactory/pull/530).

## 6.12.1 (August 23, 2022). Tested on Artifactory 7.41.7

BUG FIXES:

* resource/artifactory_remote_*_repository: Fix unable to reset `excludes_pattern` attribute using empty string. PR: [#527](https://github.com/jfrog/terraform-provider-artifactory/pull/527).

## 6.12.0 (August 17, 2022). Tested on Artifactory 7.41.7

IMPROVEMENTS:

* resource/artifactory_remote_maven_repository: Add attribute `metadata_retrieval_timeout_seconds`. Issue: [#509](https://github.com/jfrog/terraform-provider-artifactory/issues/509) PR: [#525](https://github.com/jfrog/terraform-provider-artifactory/pull/525).

## 6.11.3 (August 9, 2022). Tested on Artifactory 7.41.7

BUG FIXES:

* resource/artifactory_*_repository: Add support for hyphen character in `project_key` attribute. PR: [#524](https://github.com/jfrog/terraform-provider-artifactory/pull/524).

## 6.11.2 (July 28, 2022). Tested on Artifactory 7.41.6

IMPROVEMENTS:

* resource/artifactory_push_replication: Improve sample HCL in documentation. PR: [#519](https://github.com/jfrog/terraform-provider-artifactory/pull/519).
* resourec/artifactory_virtual_maven_repository: Improve sample HCL in documentation. PR: [#519](https://github.com/jfrog/terraform-provider-artifactory/pull/519)
* resource/artifactory_user: Fix inaccurate descriptions for attributes `profile_updatable` and `disable_ui_access`. PR: [#517](https://github.com/jfrog/terraform-provider-artifactory/pull/517). Issue: [#518](https://github.com/jfrog/terraform-provider-artifactory/issues/518)

## 6.11.1 (July 20, 2022). Tested on Artifactory 7.41.4

BUG FIXES:

* resource/artifactory_saml_settings: Fix attribute `no_auto_user_creation` has opposite result. PR: [#512](https://github.com/jfrog/terraform-provider-artifactory/pull/512). Issue: [#500](https://github.com/jfrog/terraform-provider-artifactory/issues/500)
* resourec/artifactory_api_key: Fix failed acceptance test. PR: [#511](https://github.com/jfrog/terraform-provider-artifactory/pull/511)

## 6.11.0 (July 8, 2022)

IMPROVEMENTS:

* Support for swift repo [#497](https://github.com/jfrog/terraform-provider-artifactory/pull/505). Issue: [#496](https://github.com/jfrog/terraform-provider-artifactory/issues/489)

DOCUMENTATION:

* Added `api_key` deprecation message.

## 6.10.1 (July 1, 2022)

BUG FIXES:

* Hack around [weird terraform bug](https://discuss.hashicorp.com/t/using-typeset-in-provider-always-adds-an-empty-element-on-update/18566/2) dealing with sets. PR: [#481](https://github.com/jfrog/terraform-provider-artifactory/pull/496). Issue: [#496](https://github.com/jfrog/terraform-provider-artifactory/issues/476)
* provider: Fix hardcoded HTTP user-agent string. PR: [#497](https://github.com/jfrog/terraform-provider-artifactory/pull/497)

## 6.10.0 (June 28, 2022)

IMPROVEMENTS:

* resource/artifactory_permission_target: Add support for `distribute` permission for `release_bundle`. PR: [#490](https://github.com/jfrog/terraform-provider-artifactory/pull/490)

## 6.9.6 (June 27, 2022). Tested on Artifactory 7.38.10

REFACTOR:

* Updated docs for `local_maven_repository` PR: [#493](https://github.com/jfrog/terraform-provider-artifactory/pull/493). Issue: [#480](https://github.com/jfrog/terraform-provider-artifactory/issues/488)

## 6.9.5 (June 27, 2022). Tested on Artifactory 7.38.10

REFACTOR:

* Moved some functionality to shared
* Fixed tests

## 6.9.4 (June 21, 2022). Tested on Artifactory 7.38.10

REFACTOR:

* Remove redundant shared code to shared module and bump dependency.
* Moved some other sharable code to shared module

## 6.9.3 (June 10, 2022). Tested on Artifactory 7.38.10

BUG FIXES:

* resource/artifactory_file: Check for file existence before verifying checksum. PR: [#481](https://github.com/jfrog/terraform-provider-artifactory/pull/481). Issue: [#480](https://github.com/jfrog/terraform-provider-artifactory/issues/480)

## 6.9.2 (June 7, 2022). Tested on Artifactory 7.38.10

BUG FIXES:

* resource/artifactory_scoped_token:
  * Expand `audiences` validation to include all valid JFrog service types. PR: [#477](https://github.com/jfrog/terraform-provider-artifactory/pull/477). Issue: [#475](https://github.com/jfrog/terraform-provider-artifactory/issues/475)
  * Fix incorrect validation for `applied-permissions/groups` scope. PR: [#477](https://github.com/jfrog/terraform-provider-artifactory/pull/477). Issue: [#478](https://github.com/jfrog/terraform-provider-artifactory/issues/478)

## 6.9.1 (June 3, 2022). Tested on Artifactory 7.38.10

BUG FIXES:

* resource/artifactory_virtual_npm_repository: Add missing attributes `external_dependencies_enabled`, `external_dependencies_patterns`, and `external_dependencies_remote_repo`. PR: [#473](https://github.com/jfrog/terraform-provider-artifactory/pull/473). Issue: [#463](https://github.com/jfrog/terraform-provider-artifactory/issues/463)

## 6.9.0 (May 24, 2022). Tested on Artifactory 7.38.10

FEATURES:

* Added new resources to support Terraform repositories.
  * Local: Terraform Module (`resource/artifactory_local_terraform_module_repository`).
    Terraform Provider (`resource/artifactory_local_terraform_provider_repository`) and Terraform Backend (`resource\artifactory_local_terraformbackend_repository`).
  * Remote: Terraform Repository (`resource/artifactory_remote_terraform_repository`).
  * Virtual: Terraform Repository (`resource/artifactory_virtual_terraform_repository`).
  * Federated: Terraform Module (`resource/artifactory_federated_terraform_module_repository`), Terraform Provider (`resource/artifactory_federated_terraform_provider_repository`).

    Issue [#450](https://github.com/jfrog/terraform-provider-artifactory/issues/450)
    PR: [#464](https://github.com/jfrog/terraform-provider-artifactory/pull/464).

## 6.8.2 (June 2, 2022). Tested on Artifactory 7.38.10

BUG FIXES:

* resource/artifactory_local_maven_repository, resource/artifactory_local_gradle_repository, resource/artifactory_local_sbt_repository, resource/artifactory_local_ivy_repositor: Fix validation for attribute `checksum_policy_type`. Previously it accepts `generated-checksums`. Now it accepts `server-generated-checksums`. Same applies to the corresponding federated repository resources. PR: [#471](https://github.com/jfrog/terraform-provider-artifactory/pull/471). Issue [#470](https://github.com/jfrog/terraform-provider-artifactory/issues/470)

## 6.8.1 (May 31, 2022). Tested on Artifactory 7.38.10

ENHANCEMENTS:

* resource/artifactory_file: Add debugging loggings to aid investigate issue. PR: [#466](https://github.com/jfrog/terraform-provider-artifactory/pull/466) Issue: [#441](https://github.com/jfrog/terraform-provider-artifactory/issues/441)

## 6.8.0 (May 31, 2022). Tested on Artifactory 7.38.10

FEATURES:

* resource/artifactory_scoped_token: New resource for Artifactory scoped token. PR: [#465](https://github.com/jfrog/terraform-provider-artifactory/pull/465). Issue [#451](https://github.com/jfrog/terraform-provider-artifactory/issues/451)

## 6.7.3 (May 27, 2022). Tested on Artifactory 7.38.10

IMPROVEMENTS:

* Upgrade `gopkg.in/yaml.v3` to v3.0.0 for [CVE-2022-28948](https://nvd.nist.gov/vuln/detail/CVE-2022-28948) PR [#467](https://github.com/jfrog/terraform-provider-artifactory/pull/467)

## 6.7.2 (May 13, 2022). Tested on Artifactory 7.38.8

IMPROVEMENTS:

* resource/artifactory_pull_replication.go and resource/artifactory_push_replication.go: Add new attribute `check_binary_existence_in_filestore`.
  PR: [#460](https://github.com/jfrog/terraform-provider-artifactory/pull/460).
  Issue [#434](https://github.com/jfrog/terraform-provider-artifactory/issues/434)

## 6.7.1 (May 13, 2022). Tested on Artifactory 7.38.8

BUG FIXES:

* resource/artifactory_federated_*_repository: Fix attributes from corresponding local repository were not used. PR: [#458](https://github.com/jfrog/terraform-provider-artifactory/pull/458). Issue [#431](https://github.com/jfrog/terraform-provider-artifactory/issues/431)

## 6.7.0 (May 12, 2022). Tested on Artifactory 7.38.8

IMPROVEMENTS:

* resource/artifactory_*_webhook: Add support for multiple outlets (handlers) of the webhook. Existing attributes (`url`, `secret`, `proxy`, and `custom_http_headers`) will be automatically migrated to be the first handler.

To migrate to new webhook schema with multiple handlers:
- Update your HCL and copy the attributes (`url`, `secret`, `proxy`, and `custom_http_headers`) into a `handler` block (See `sample.tf` for full examples)
- Execute `terraform apply -refresh-only` to update the Terraform state

Issue [#439](https://github.com/jfrog/terraform-provider-artifactory/issues/439) PR: [#453](https://github.com/jfrog/terraform-provider-artifactory/pull/453).

BUG FIXES:

* resource/artifactory_permission_target: Fix not working `release_bundle` attribute PR: [#454](https://github.com/jfrog/terraform-provider-artifactory/pull/454). Issue [#449](https://github.com/jfrog/terraform-provider-artifactory/issues/449)

## 6.6.2 (May 11, 2022). Tested on Artifactory 7.38.8

BUG FIXES:

* provider: Fix license checking only works with 'Enterprise' license type. PR: [#456](https://github.com/jfrog/terraform-provider-artifactory/pull/456). Issue [#455](https://github.com/jfrog/terraform-provider-artifactory/issues/455)

## 6.6.1 (May 5, 2022). Tested on Artifactory 7.37.16

BUG FIXES:

* resource/artifactory_federated_*_repository: Use correct 'base' schema from local repository. PR: [#443](https://github.com/jfrog/terraform-provider-artifactory/pull/443). Issue [#431](https://github.com/jfrog/terraform-provider-artifactory/issues/431)

## 6.6.0 (Apr 29, 2022). Tested on Artifactory 7.37.15

IMPROVEMENTS:

* resource/artifactory_group: Add `external_id` attribute to support Azure AD group. PR: [#437](https://github.com/jfrog/terraform-provider-artifactory/pull/437). Issue [#429](https://github.com/jfrog/terraform-provider-artifactory/issues/429)

## 6.5.3 (Apr 27, 2022). Tested on Artifactory 7.37.15

IMPROVEMENTS:

* reorganizing documentation, adding missing documentation links, fixing formatting. No changes in the functionality.
  PR: [GH-435](https://github.com/jfrog/terraform-provider-artifactory/pull/435). Issues [#422](https://github.com/jfrog/terraform-provider-artifactory/issues/422) and [#398](https://github.com/jfrog/terraform-provider-artifactory/issues/398)

## 6.5.2 (Apr 25, 2022). Tested on Artifactory 7.37.14

IMPROVEMENTS:

* resource/artifactory_artifact_webhook: Added 'cached' event type for Artifact webhook. PR: [GH-430](https://github.com/jfrog/terraform-provider-artifactory/pull/430).

## 6.5.1 (Apr 20, 2022). Tested on Artifactory 7.37.14

BUG FIXES:

* provider:  Setting the right default value for 'access_token' attribute. PR: [GH-426](https://github.com/jfrog/terraform-provider-artifactory/pull/426). Issue [#425](https://github.com/jfrog/terraform-provider-artifactory/issues/425)

## 6.5.0 (Apr 19, 2022). Tested on Artifactory 7.37.14

IMPROVEMENTS:

* Resources added for Pub package type of Local Repository
* Resources added for Pub package type of Remote Repository
* Resources added for Pub package type of Virtual Repository
* Acceptance test case enhanced with Client TLS Certificate

PR: [GH-421](https://github.com/jfrog/terraform-provider-artifactory/pull/421)

## 6.4.1 (Apr 18, 2022). Tested on Artifactory 7.37.14

IMPROVEMENTS:

* provider: Support `JFROG_ACCESS_TOKEN` environment variable source for 'access_token' attribute. [GH-418]

## 6.4.0 (Apr 15, 2022). Tested on Artifactory 7.37.13

FEATURES:

* Added new `artifactory_unmanaged_user` resource which is an alias of existing `artifactory_user`.
* Added new `artifactory_managed_user` resource with `password` attribute being required and no automatic password generation.
* Added new `artifactory_anonymous_user` resource which allows importing of Artifactory 'anonymous' user into Terraform state.

[GH-396]

## 6.3.0 (Apr 15, 2022). Tested on Artifactory 7.37.13

IMPROVEMENTS:

* resource/artifactory_permission_targets: Add deprecation message [GH-413]
* Removed dependency on `jfrog-client-go` package [GH-413]

NOTES:

* Resource `artifactory_permission_targets` is deprecated and will be removed in the next major release. Resource `artifactory_permission_target` (singular) has an identical schema which will allow straightforward migration.

## 6.2.0 (Apr 15, 2022). Tested on Artifactory 7.35.2

BUG FIXES:

* resource/artifactory_pull_replication: Make `password` attribute configurable. `url`, `username`, and `password` attributes must be set together when use with remote repository. [GH-411]
* resource/artifactory_push_replication: Make `password` attribute configurable. `url`, `username`, and `password` attributes are now required to match Artifactory API requirements [GH-411]

## 6.1.3 (Apr 12, 2022)

BUG FIXES:

* resource/artifactory_user: Fix to persist changes to groups [GH-406]

## 6.1.2 (Apr 11, 2022)

IMPROVEMENTS:

* Documentation changes for `artifactory_keypair` resource [GH-402]

## 6.1.1 (Apr 11, 2022)

BUG FIXES:

* resource/artifactory_push_replication: unable to update resource after creation [GH-400]

## 6.1.0 (Apr 11, 2022)

IMPROVEMENTS:

* Added gpg keypair attributes for `artifactory_local_rpm_repository` resource [GH-397]

## 6.0.1 (Apr 7, 2022)

IMPROVEMENTS:

* Added VCS remote repository resource - `artifactory_remote_vcs_repository` [GH-394]

## 6.0.0 (Apr 6, 2022)

BREAKING CHANGES:

* `artifactory_local_repository`, `artifactory_remote_repository` and `artifactory_virtual_repository` were removed from the provider. Please use resources with package-specific names, like `artifactory_local_cargo_repository` [GH-380]

## 5.0.0 (Apr 6, 2022)

BREAKING CHANGE:

* resource/artifactory_user: Attribute `password` is optional again. If it is omitted in the HCL, a random password is generated automatically for Artifactory user. This password is not stored in the Terraform state file and thus will not trigger a state drift. [GH-390]

## 4.0.2 (Apr 6, 2022)

BUG FIXES:

* Fix typos in `artifactory_federated_*_repository` resources documentation. [GH-391]

## 4.0.1 (Apr 4, 2022)

BUG FIXES:

* Fix remote repos' `password` attribute always being updated after initial `terraform apply` [GH-385]

## 4.0.0 (Mar 31, 2022)

BREAKING CHANGE:

* Basic authentication with username and password is removed from the provider. [GH-344]

## 3.1.4 (Mar 31, 2022)

BUG FIXES:

* Fix blank password getting sent to Artifactory when updating other attributes of `artifactory_user` resource. [GH-383]

## 3.1.3 (Mar 31, 2022)

IMPROVEMENTS:

* Documentation improved for `artifactory_general_security` resource. [GH-367]

## 3.1.2 (Mar 31, 2022)

BUG FIXES:

* Fix proxy getting unset after modifying existing artifactory_remote_*_repository resources. [GH-381]

## 3.1.1 (Mar 30, 2022)

BUG FIXES:

* resource/artifactory_local_docker_v2_repository: Fix `max_unique_tags` with value 0 being ignored. [GH-376]

## 3.1.0 (Mar 29, 2022)

FEATURES:

* **New Resources:** Added following local repository resources in new implementation. [GH-378]
  * "artifactory_local_cargo_repository"
  * "artifactory_local_conda_repository"

## 3.0.2 (Mar 29, 2022)

IMPROVEMENTS:

* Update module path to `/v3` in `go.mod` and `main.go` [GH-374]

## 3.0.1 (Mar 28, 2022)

BUG FIXES:

* Fix retrieval_cache_period_seconds to be set to 0 for artifactory_remote_*_repository resources. [GH-373]

## 3.0.0 (Mar 28, 2022)

BREAKING CHANGES:

* Resources `artifactory_xray_policy` and `artifactory_xray_watch` have been removed [GH-315]

## 2.25.0 (Mar 21, 2022)

FEATURES:

* **New Resources:** Added following virtual repository resources in new implementation. [GH-365]
  * "artifactory_virtual_alpine_repository"
  * "artifactory_virtual_bower_repository"
  * "artifactory_virtual_chef_repository"
  * "artifactory_virtual_conda_repository"
  * "artifactory_virtual_composer_repository"
  * "artifactory_virtual_cran_repository"
  * "artifactory_virtual_debian_repository"
  * "artifactory_virtual_docker_repository"
  * "artifactory_virtual_gems_repository"
  * "artifactory_virtual_gitlfs_repository"
  * "artifactory_virtual_gradle_repository"
  * "artifactory_virtual_ivy_repository"
  * "artifactory_virtual_npm_repository"
  * "artifactory_virtual_nuget_repository"
  * "artifactory_virtual_p2_repository"
  * "artifactory_virtual_puppet_repository"
  * "artifactory_virtual_pypi_repository"
  * "artifactory_virtual_sbt_repository"

## 2.24.0 (Mar 18, 2022)

FEATURES:

* **New Resources:** Added following remote repository resources in new implementation. [GH-364]
  * "artifactory_remote_alpine_repository"
  * "artifactory_remote_bower_repository"
  * "artifactory_remote_chef_repository"
  * "artifactory_remote_cocoapods_repository"
  * "artifactory_remote_conda_repository"
  * "artifactory_remote_conan_repository"
  * "artifactory_remote_composer_repository"
  * "artifactory_remote_cran_repository"
  * "artifactory_remote_debian_repository"
  * "artifactory_remote_gems_repository"
  * "artifactory_remote_go_repository"
  * "artifactory_remote_generic_repository"
  * "artifactory_remote_gitlfs_repository"
  * "artifactory_remote_opkg_repository"
  * "artifactory_remote_p2_repository"
  * "artifactory_remote_puppet_repository"
  * "artifactory_remote_rpm_repository"
  * "artifactory_remote_nuget_repository"

## 2.23.2 (Mar 17, 2022)

IMPROVEMENTS:

* Datasource `datasource_artifactory_file`, added a parameter `path_is_aliased`,
  assumes that the path supplied is an alias for the most recent version of the artifact and doesn't try to resolve it to a specific, timestamped, artifact

## 2.23.1 (Mar 15, 2022)

IMPROVEMENTS:

* resource/artifactory_remote_docker_repository: Setting default value '**' for external_dependencies_patterns field. [GH-363]
* resource/artifactory_remote_helm_repository: Setting default value '**' for external_dependencies_patterns field. [GH-363]

## 2.23.0 (Mar 11, 2022)

FEATURES:

* **New Resources:** Added following local and remote repository resources in new implementation. [GH-360]
  * "artifactory_local_sbt_repository"
  * "artifactory_local_ivy_repository"
  * "artifactory_remote_sbt_repository"
  * "artifactory_remote_ivy_repository"

## 2.22.3 (Mar 10, 2022)

BUG FIXES:

* Conditional file download depending on `force_overwrite` value of data source `artifactory_file`. [GH-352]

## 2.22.2 (Mar 10, 2022)

BUG FIXES:

* resource/artifactory_ldap_setting: Made user_dn_pattern attribute optional. [GH-356]

## 2.22.1 (Mar 8, 2022)

IMPROVEMENTS:

* Make repository layout to correct default value as per package type, provided the `repo_layout_ref` attribute is not supplied explicitly in the resource. [GH-335]

## 2.22.0 (Mar 8, 2022)

FEATURES:

* resource/artifactory_push_replication: Add support for specifying proxy. [GH-337]
* resource/artifactory_replication_config: Add support for specifying proxy. [GH-337]
* resource/artifactory_single_replication: Add support for specifying proxy. [GH-337]

## 2.21.0 (Mar 3, 2022)

FEATURES:

* **New Resources:** Added following remote repository resources. [GH-343]
  * "artifactory_remote_maven_repository"
  * "artifactory_remote_gradle_repository"

## 2.20.4 (Feb 28, 2022)

IMPROVEMENTS:

* resource/artifactory_remote_docker_repository: Added list_remote_folder_items attribute to resource_artifactory_remote_docker_repository. [GH-338]
* resource/artifactory_remote_cargo_repository: Added list_remote_folder_items attribute to resource_artifactory_remote_cargo_repository. [GH-338]
* resource/artifactory_remote_helm_repository: Added list_remote_folder_items attribute to resource_artifactory_remote_helm_repository. [GH-338]
* resource/artifactory_remote_pypi_repository: Added list_remote_folder_items attribute to resource_artifactory_remote_pypi_repository. [GH-338]

## 2.20.3 (Feb 25, 2022)

IMPROVEMENTS:

* Add previously missing repository resource attributes to documentation [GH-332]

## 2.20.2 (Feb 25, 2022)

IMPROVEMENTS:

* resource/artifactory_backup: Added support for system backup configuration. [GH-331]

## 2.20.1 (Feb 24, 2022)

IMPROVEMENTS:

* Make `xray_index` attribute for local/remote/federated repository resources settable by users [GH-330]
* Add documentation for `xray_index`  [GH-330]

## 2.20.0 (Feb 20, 2022)

FEATURES:

* resource/artifactory_virtual_helm_repository: New resource for Helm repository type with namespaces support [GH-322]

## 2.19.1 (Feb 16, 2022)

IMPROVEMENTS:

* Add a test and update the sample TF for `artifactory_remote_pypi_repository` [GH-321]

## 2.19.0 (Feb 16, 2022)

IMPROVEMENTS:

* Add `project_key` and `project_environments` to local, remote, virtual, and federated repository resources to support Artifactory Projects [GH-320]

## 2.18.1 (Feb 14, 2022)

BUG FIXES:

* resource/artifactory_keypair: Fix key pair not being stored in Terraform state correctly. [GH-317]

## 2.18.0 (Feb 14, 2022)

FEATURES:

* **New Resources:** Webhook resources [GH-313]
  * `artifactory_artifact_webhook`
  * `artifactory_artifact_property_webhook`
  * `artifactory_docker_webhook`
  * `artifactory_build_webhook`
  * `artifactory_release_bundle_webhook`
  * `artifactory_distribution_webhook`
  * `artifactory_artifactory_release_bundle_webhook`

## 2.17.0 (Feb 12, 2022)

IMPROVEMENTS:

* resource/resource_artifactory_remote_pypi_repository: Added support for pypi remote repository with fix for priority_resolution attribute. [GH-316]

## 2.16.2 (Feb 10, 2022)

BUG FIXES:

* resource/artifactory_single_replication_config: Fix for error when repository got externally removed, but replication resource configured. [GH-312]

## 2.16.1 (Feb 7, 2022)

BUG FIXES:

* resource/artifactory_remote_repository: Fix failing test for `proxy` attribute [GH-311]

## 2.16.0 (Feb 4, 2022)

IMPROVEMENTS:

* resource/artifactory_group: Added support for manager roles in artifactory_group resource [GH-308]

## 2.15.2 (Feb 4, 2022)

BUG FIXES:

* resource/artifactory_remote_repository: Fix unable to reset `proxy` attribute [GH-307]

## 2.15.1 (Feb 4, 2022)

BUG FIXES:

* resource/artifactory_xray_watch: Fix incorrect usage of variable reference with Resty `.SetBody()` in `create` and `update` funcs [GH-306]

## 2.15.0 (Feb 3, 2022)

FEATURES:

* **New Resource:** `artifactory_virtual_rpm_repository` with support for `primary_keypair_ref` and `secondary_keypair_ref` and [GH-303]

## 2.14.0 (Feb 3, 2022)

FEATURES:

* Added following smart remote repo attributes for npm, cargo, docker and helm remote repository resources [GH-305].
  * "statistics_enabled"
  * "properties_enabled"
  * "source_origin_absence_detection"

## 2.13.1 (Feb 2, 2022)

IMPROVEMENTS:

* Add missing documentations for Federated repo resources [GH-304]
* Add additional repo types for Federated repo resources [GH-304]

## 2.13.0 (Feb 1, 2022)

FEATURES:

* **New Resources:** `artifactory_federated_x_repository` where `x` is one of the following [GH-296]:
  * "bower"
  * "chef"
  * "cocoapods"
  * "composer"
  * "conan"
  * "cran"
  * "gems"
  * "generic"
  * "gitlfs"
  * "go"
  * "helm"
  * "ivy"
  * "npm"
  * "opkg"
  * "puppet"
  * "pypi"
  * "sbt"
  * "vagrant"<|MERGE_RESOLUTION|>--- conflicted
+++ resolved
@@ -1,13 +1,12 @@
-<<<<<<< HEAD
-## 7.2.2 (March 17, 2023)
+## 7.3.1 (March 17, 2023)
 
 BUG FIXES:
 
 * provider: Fix panic if attribute list contain empty string (`""`) value.
 PR:    [#698](https://github.com/jfrog/terraform-provider-artifactory/pull/698)
 Issue: [#679](https://github.com/jfrog/terraform-provider-artifactory/issues/679)
-=======
-## 7.3.0 (March 16, 2023). Tested on Artifactory 7.55.8
+
+## 7.3.0 (March 17, 2023). Tested on Artifactory 7.55.8
 
 IMPROVEMENTS:
 
@@ -15,7 +14,6 @@
 * resource/artifactory_local_repository_multi_replication, artifactory_local_repository_single_replication and artifactory_remote_repository_replication were added instead of deprecated resources, listed above. Resource names reflect resource logic more clear, new attributes added. 
  PR: [#694](https://github.com/jfrog/terraform-provider-artifactory/pull/694)
  Issue: [#547](https://github.com/jfrog/terraform-provider-artifactory/issues/547)
->>>>>>> 76d0ffd4
 
 ## 7.2.1 (March 13, 2023). Tested on Artifactory 7.55.6
 
