--- conflicted
+++ resolved
@@ -1,12 +1,11 @@
-<<<<<<< HEAD
-## 7.8.0 (May 3, 2023). Tested on Artifactory 7.55.10
+## 7.9.0 (May 8, 2023). Tested on Artifactory 7.55.10
 
 FEATURES:
 
 * resource/artifactory_distribution_public_key: Adds new resource to manage distribution public keys which are used to verify signed release bundles
   PR:     [#725](https://github.com/jfrog/terraform-provider-artifactory/pull/725)
   Issues: [#721](https://github.com/jfrog/terraform-provider-artifactory/issues/721)
-=======
+
 ## 7.8.0 (May 5, 2023). Tested on Artifactory 7.55.10
 
 IMPROVEMENTS:
@@ -17,7 +16,6 @@
 * added templates and examples for auto-generated documentation for users.
 
 PR [#726](https://github.com/jfrog/terraform-provider-artifactory/pull/726)
->>>>>>> 51608088
 
 ## 7.7.0 (April 26, 2023). Tested on Artifactory 7.55.10
 
